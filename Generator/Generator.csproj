<Project Sdk="Microsoft.NET.Sdk">

  <PropertyGroup>
    <AssemblyName>Codecrete.SwissQRBill.Generator</AssemblyName>
    <RootNamespace>Codecrete.SwissQRBill.Generator</RootNamespace>
    <Authors>Manuel Bleichenbacher</Authors>
    <Company>Codecrete</Company>
    <Product>Swiss QR Bill</Product>
    <Copyright>Open source published under MIT license</Copyright>
    <TargetFramework>netstandard2.0</TargetFramework>
    <RepositoryUrl>https://github.com/manuelbl/SwissQRBill.NET</RepositoryUrl>
    <PackageProjectUrl>https://github.com/manuelbl/SwissQRBill.NET</PackageProjectUrl>
    <PackageTags>Swiss-QR-Bill, Payment, ISO-20022, QR-Code, QRCode, SIX</PackageTags>
    <PackageReleaseNotes>New in releases 2.5.3:
- Improved QR code rendering for SVGs on low resolution displays</PackageReleaseNotes>
    <Version>2.5.3</Version>
    <Description>Library to generate the new QR bill used for invoicing in Switzerland.

The Swiss QR bill library:
- generates PDF, SVG and PNG files
- generates payment slip (105mm by 210mm), A4 sheets or QR code only
- is multilingual: German, French, Italian, English
- validates the invoice data and provides detailed validation information
- adds and retrieves structured bill information (according to Swico S1)
- parses the invoice data embedded in the QR code
- is easy to use
- is small and fast
- is free – even for commecial use (MIT License)
- is built for .NET Standard 2.0 and runs on all modern .NET platforms
- has a single non-Microsoft dependency: Net.Codecrete.QrCodeGenerator</Description>
    <PackageLicenseExpression>MIT</PackageLicenseExpression>
    <PackageIconUrl />
    <PackageIcon>logo.png</PackageIcon>
    <SignAssembly>true</SignAssembly>
    <AssemblyOriginatorKeyFile>Key.snk</AssemblyOriginatorKeyFile>
    <AssemblyVersion>2.4.0.0</AssemblyVersion>
    <FileVersion>2.5.3.0</FileVersion>
  </PropertyGroup>

  <PropertyGroup Label="Restoring">
    <DisableImplicitNuGetFallbackFolder>true</DisableImplicitNuGetFallbackFolder>
    <RestorePackagesWithLockFile>true</RestorePackagesWithLockFile>
    <!-- https://devblogs.microsoft.com/nuget/enable-repeatable-package-restores-using-a-lock-file/#how-does-nuget-use-the-lock-file -->
    <RestoreLockedMode Condition="$(ContinuousIntegrationBuild) == 'true'">true</RestoreLockedMode>
  </PropertyGroup>

  <PropertyGroup Label="Packaging">
    <DebugType>embedded</DebugType>
    <EmbedAllSources>true</EmbedAllSources>
  </PropertyGroup>

  <ItemGroup>
<<<<<<< HEAD
    <PackageReference Include="Net.Codecrete.QrCodeGenerator" Version="1.6.1" />
    <PackageReference Include="SkiaSharp" Version="2.80.3" />
=======
    <PackageReference Include="Microsoft.SourceLink.GitHub" Version="1.0.0" PrivateAssets="all" />
    <PackageReference Include="Net.Codecrete.QrCodeGenerator" Version="2.0.0-rc.1" />
    <PackageReference Include="System.Drawing.Common" Version="4.5.1" />
>>>>>>> c85affa3
  </ItemGroup>

  <ItemGroup>
    <None Include="Images\logo.png">
      <Pack>True</Pack>
      <PackagePath />
    </None>
  </ItemGroup>

  <Target Name="ValidateNuGetPackage" AfterTargets="Pack">
    <Exec Command="dotnet tool restore" />
    <Exec Command="dotnet validate package local $([MSBuild]::EnsureTrailingSlash($(PackageOutputPath)))$(PackageId).$(PackageVersion).nupkg" />
  </Target>

</Project><|MERGE_RESOLUTION|>--- conflicted
+++ resolved
@@ -50,14 +50,9 @@
   </PropertyGroup>
 
   <ItemGroup>
-<<<<<<< HEAD
-    <PackageReference Include="Net.Codecrete.QrCodeGenerator" Version="1.6.1" />
     <PackageReference Include="SkiaSharp" Version="2.80.3" />
-=======
+    <PackageReference Include="Net.Codecrete.QrCodeGenerator" Version="2.0.0-rc.1" />
     <PackageReference Include="Microsoft.SourceLink.GitHub" Version="1.0.0" PrivateAssets="all" />
-    <PackageReference Include="Net.Codecrete.QrCodeGenerator" Version="2.0.0-rc.1" />
-    <PackageReference Include="System.Drawing.Common" Version="4.5.1" />
->>>>>>> c85affa3
   </ItemGroup>
 
   <ItemGroup>
